import logging
from copy import deepcopy
<<<<<<< HEAD
<<<<<<< HEAD
from os import PathLike
from typing import Optional, Union, Tuple, List, Dict, Any
=======
=======
>>>>>>> 8c255768
from typing import Optional, Union, Tuple
>>>>>>> 9c2888a... Expand project structure template

import numpy as np
import pandas as pd
import scipy.stats

from .config import parse_config
from .constraint import Constraint, load_constraints_from_config
from .transform import Transform, load_transforms_from_config

logger = logging.getLogger(__name__)


# TODO:
#   - Allow JointDistribution to take JointDistributions as arguments?
#       - or: refactor a single class for both Distribution and JointDistribution
#       - or: prior = JointDistribution((*masses.distributions, *spins.distributions))
#   - Add constraints to Distribution objects, rather than only JointDistributions
#   - Move location of _check_constraints method on JointDistribution to Constraint
#   - Consider necessity of tuples vs. lists for class arguments (collections.Iterable)?
#   - Review NumPy random number generation in distributed contexts:
#       - see: https://albertcthomas.github.io/good-practices-random-number-generators/


class Distribution:
    """Abstract Base Class for Distribution classes"""

    package: Optional[str] = None

    def __new__(
        cls,
        package: str = "numpy",
        *args,
        **kwargs,
    ):
        if cls is Distribution:
            # return a Distribution subclass
            subclass_package_map = {
                subclass.package: subclass for subclass in cls.__subclasses__()
            }
            try:
                subclass = subclass_package_map[package.lower()]
            except KeyError as exc:
                raise KeyError(
                    f"Invalid package '{package.lower()}', \
                        try one of {set(subclass_package_map.keys())}"
                ) from exc
            return super(Distribution, subclass).__new__(subclass)
        elif cls in Distribution.__subclasses__():
            # cls is already a Distribution subclass, continue
            return super(Distribution, cls).__new__(cls)
        else:
            raise TypeError(f"{cls} not one of valid {Distribution.__subclasses__()}")

    def __init__(
        self,
        distribution: str,
        variable: Optional[str] = None,
        name: Optional[str] = None,
        seed: Optional[Union[int, np.random.Generator]] = None,
        package: str = "numpy",
        **kwargs,
    ):
        self.name = name
        self.distribution = distribution
        self.variable = variable
        self.kwargs = kwargs

    def __repr__(self):
        """Overrides string representation of cls when printed."""
        repr_attrs = ["variable", "distribution", "kwargs"]
        if self.name is not None:
            repr_attrs.insert(0, "name")

        kws = [f"{key}={self.__dict__[key]!r}" for key in repr_attrs]
        return "{}({})".format(type(self).__name__, ", ".join(kws))

    def __call__(
        self,
        size: Union[int, Tuple[int, ...]],
        series: bool = True,
    ):
        raise self.draw(size=size, series=series)

    def draw(
        self,
        size: Union[int, Tuple[int, ...]],
        series: bool = True,
    ):
        raise NotImplementedError


class NumPyDistribution(Distribution):
    package = "numpy"

    def __init__(
        self,
        distribution: str,
        variable: Optional[str] = None,
        name: Optional[str] = None,
        seed: Optional[Union[int, np.random.Generator]] = None,
        package: str = "numpy",
        **kwargs,
    ):
        assert package == getattr(NumPyDistribution, "package")
        super().__init__(distribution, variable, name, seed, package, **kwargs)

        # Note: identical seeds and distribution objects will yield identical results
        self._rng = np.random.default_rng(seed)
        self._distribution = self._load_distribution()

    def _load_distribution(self):
        return getattr(self._rng, self.distribution)

    def draw(
        self,
        size: Union[int, Tuple[int, ...]],
        series: bool = True,
    ) -> Union[np.ndarray, pd.Series]:
        samples = self._distribution(size=size, **self.kwargs)
        if series:
            return pd.Series(samples, name=self.variable)
        return samples

    def __call__(
        self,
        size: Union[int, Tuple[int, ...]],
        series: bool = True,
    ) -> Union[np.ndarray, pd.Series]:
        return self.draw(size=size, series=series)


class SciPyDistribution(Distribution):
    package = "scipy"

    def __init__(
        self,
        distribution: str,
        variable: Optional[str] = None,
        name: Optional[str] = None,
        seed: Optional[Union[int, np.random.Generator]] = None,
        package: str = "scipy",
        **kwargs,
    ):
        assert package == getattr(SciPyDistribution, "package")
        super().__init__(distribution, variable, name, seed, package, **kwargs)

        # Note: identical seeds and distribution objects will yield identical results
        self._rng = np.random.default_rng(seed)
        self._distribution = self._load_distribution()

    def _load_distribution(self):
        return getattr(scipy.stats, self.distribution)

    def draw(
        self,
        size: Union[int, Tuple[int, ...]],
        series: bool = True,
    ) -> Union[np.ndarray, pd.Series]:
        samples = self._distribution.rvs(
            size=size, random_state=self._rng, **self.kwargs
        )
        if series:
            return pd.Series(samples, name=self.variable)
        return samples

    def __call__(
        self,
        size: Union[int, Tuple[int, ...]],
        series: bool = True,
    ) -> Union[np.ndarray, pd.Series]:
        return self.draw(size=size, series=series)


class PyCBCDistribution(Distribution):
    package = "pycbc"

    def __init__(
        self,
        distribution: str,
        variable: Optional[str] = None,
        name: Optional[str] = None,
        seed: Optional[int] = None,
        package: str = "pycbc",
        **kwargs,
    ):
        assert package == getattr(PyCBCDistribution, "package")
        super().__init__(distribution, variable, name, seed, package, **kwargs)
        self._rng = seed  # unused
        self._distribution = self._load_distribution()

    def _load_distribution(self):
        from pycbc.distributions import distribs

        kwargs = deepcopy(self.kwargs)

        # TODO: Work out a cleaner solution to handle PyCBC distribution particularities
        #   i.e. pycbc requires a variable name as keyword argument when instantiating
        #   some (but not all) distributions without bounds, so pass as None
        distribs_without_variable_kwargs = "uniform_sky, uniform_solidangle"
        if self.distribution not in distribs_without_variable_kwargs:
            if self.variable not in self.kwargs:
                kwargs[self.variable] = None

        return distribs[self.distribution](**kwargs)

    def draw(
        self,
        size: Union[int, Tuple[int, ...]],
        series: bool = True,
    ) -> Union[np.ndarray, pd.Series]:
        samples = self._distribution.rvs(size=size)
        if series:
            return pd.DataFrame(samples).squeeze()
        return samples

    def __call__(
        self,
        size: Union[int, Tuple[int, ...]],
        series: bool = True,
    ) -> Union[np.ndarray, pd.Series]:
        return self.draw(size=size, series=series)


class JointDistribution:
    def __init__(
        self,
        distributions: Union[Distribution, Tuple[Distribution, ...]],
        transforms: Optional[Union[Transform, Tuple[Transform, ...]]] = None,
        constraints: Optional[Union[Constraint, Tuple[Constraint, ...]]] = None,
    ):
        self.distributions: Tuple[Distribution, ...] = (
            (distributions,)
            if isinstance(distributions, Distribution)
            else distributions
        )
        self.variables = tuple(dist.variable for dist in self.distributions)

        # TODO: test whether this handles all iterable cases
        self.transforms = (
            (transforms,) if isinstance(transforms, Transform) else transforms
        )
        self.constraints = (
            (constraints,) if isinstance(constraints, Constraint) else constraints
        )

    

    def draw(self, n: int, redraw: bool = True) -> pd.DataFrame:
        """Draws samples from all stored Distribution objects.

        If a Constraint is present, the constraint is applied and samples are rejected
        until n valid samples have been drawn. Follows a similar method from PyCBC:
        https://github.com/gwastro/pycbc/blob/master/pycbc/distributions/joint.py#L305.

        Parameters
        ----------
        n: int
            The number of samples to return
        redraw: bool
            Whether or not to redraw samples if a constraint is not satisfied.

        Returns
        -------
        np.ndarray
            Parameter samples
        """

        if n < 1 or not isinstance(n, int):
            raise ValueError(f"n must be a positive integer, not {n}.")

        if self.constraints is None:
            samples = pd.concat(
                [dist.draw(n, series=True) for dist in self.distributions], axis=1
            )
            if self.transforms is not None:
                for transform in self.transforms:
                    samples = transform.apply(samples)
            return samples

        else:
            if redraw:
                # re-draw samples until we have n samples that satisfy constraints
                df = pd.DataFrame(
                    np.zeros((n, len(self.distributions))), columns=self.variables
                )

                # NOTE: Implementation from PyCBC, see: pycbc.distributions.joint.py
                first_pass = True
                remaining = n
                ndraw = n
                while remaining:
                    # applying constraints requires named columns (i.e. pandas)
                    samples = pd.concat(
                        [dist.draw(ndraw, series=True) for dist in self.distributions],
                        axis=1,
                    )

                    if self.transforms:
                        for transform in self.transforms:
                            samples = transform.apply(samples)

                    if first_pass:
                        # after potentially running all self.transforms, we can now
                        # accurately count the number of random variable columns.
                        df = pd.DataFrame(
                            np.zeros((n, len(samples.columns))), columns=samples.columns
                        )

                    # get all drawn samples that satisfy constraints
                    mask = np.all(
                        [constraint.apply(samples) for constraint in self.constraints],
                        axis=0,
                    )
                    n_samples = mask.sum()

                    # update iteration tracking variables
                    i = n - remaining  # start index to assign valid samples from
                    # cap at remaining samples to prevent overflow
                    j = min(n_samples, remaining)
                    remaining = max(0, remaining - n_samples)
                    first_pass = False

                    # PyCBC: to try to speed up next go around, we'll increase the draw
                    # size by the fraction of values that were kept, but cap at n ~1e6~.
                    ndraw = int(min(n, ndraw * np.ceil(ndraw / (n_samples + 1.0))))

                    # assign sample subset to dataframe in memory
                    df[i : i + j] = samples[mask][:j].to_numpy()
                return df
            else:
                # apply constraints but do not resample to return n values
                samples = pd.concat(
                    [dist.draw(n, series=True) for dist in self.distributions], axis=1
                )
                mask = np.all(
                    [constraint(samples) for constraint in self.constraints], axis=0
                )

                samples = samples[mask]
                if self.transforms:
                    for transform in self.transforms:
                        samples = transform.apply(samples)
                return samples

    def __call__(self, n: int, redraw: bool = True) -> pd.DataFrame:
        return self.draw(n, redraw=redraw)

    def __repr__(self):
        """Overrides string representation of cls when printed."""
        distributions = ",\n    ".join([str(dist) for dist in self.distributions])
        str_repr = (
            f"{type(self).__name__}(\n  distributions=(\n    {distributions}\n  )"
        )
        if self.constraints is not None:
            constraints = ",\n    ".join([str(const) for const in self.constraints])
            str_repr += f",\n  constraints=(\n    {constraints}"
            str_repr += "\n  )"
        if self.transforms is not None:
            transforms = ",\n    ".join([str(trans) for trans in self.transforms])
            str_repr += f",\n  transforms=(\n    {transforms}"
            str_repr += "\n  )"
        str_repr += "\n)"
        return str_repr

    @classmethod
    def from_yaml(
        cls,
        path: Union[str, bytes, PathLike],
        distributions: Optional[str] = "distributions",
        transforms: Optional[str] = "transforms",
        constraints: Optional[str] = "constraints",
    ):
        import yaml
        with open(path) as file:
            config = yaml.safe_load(file)

        _distributions = load_distributions_from_config(config, key=distributions)
        if _distributions is None:
            raise KeyError(f"No distributions found in config[{distributions}]")
        _transforms = load_transforms_from_config(config, key=transforms)
        _constraints = load_constraints_from_config(config, key=constraints)

        return cls(
            distributions=tuple(_distributions),
            transforms=tuple(_transforms) if _transforms is not None else None,
            constraints=tuple(_constraints) if _constraints is not None else None,
        )


def load_distributions_from_config(
    config: dict, key: Optional[str] = "distributions"
) -> Optional[List[Distribution]]:
    if key in config:
        distribution_config = deepcopy(config[key])
        for kwargs in distribution_config:
            # assign shared random seed if not present in each distribution config
            if "seed" not in kwargs:
                kwargs["seed"] = int(config["seed"]) if "seed" in config else None

        return [Distribution(**parse_config(kwargs)) for kwargs in distribution_config]
    else:
        logger.info(f"No distributions found in config[{key}].")
        return None


def load_joint_distribution_from_config(
    config: Dict[str, Any],
    distributions: Optional[str] = "distributions",
    transforms: Optional[str] = "transforms",
    constraints: Optional[str] = "constraints",
) -> JointDistribution:
    _distributions = load_distributions_from_config(config, key=distributions)
    if _distributions is None:
        raise KeyError(f"No distributions found in config[{distributions}]")
    assert _distributions is not None  # to prevent mypy linting warning
    _transforms = load_transforms_from_config(config, key=transforms)
    _constraints = load_constraints_from_config(config, key=constraints)

    # we prefer immutable tuples for our JointDistribution to preserve ordering
    return JointDistribution(
        distributions=tuple(_distributions),
        transforms=tuple(_transforms) if _transforms is not None else None,
        constraints=tuple(_constraints) if _constraints is not None else None,
    )<|MERGE_RESOLUTION|>--- conflicted
+++ resolved
@@ -1,14 +1,7 @@
 import logging
 from copy import deepcopy
-<<<<<<< HEAD
-<<<<<<< HEAD
 from os import PathLike
 from typing import Optional, Union, Tuple, List, Dict, Any
-=======
-=======
->>>>>>> 8c255768
-from typing import Optional, Union, Tuple
->>>>>>> 9c2888a... Expand project structure template
 
 import numpy as np
 import pandas as pd
